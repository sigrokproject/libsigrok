/*
 * This file is part of the libsigrok project.
 *
 * Copyright (C) 2018 Sven Bursch-Osewold <sb_git@bursch.com>
 * Copyright (C) 2019 King Kévin <kingkevin@cuvoodoo.info>
 *
 * This program is free software: you can redistribute it and/or modify
 * it under the terms of the GNU General Public License as published by
 * the Free Software Foundation, either version 3 of the License, or
 * (at your option) any later version.
 *
 * This program is distributed in the hope that it will be useful,
 * but WITHOUT ANY WARRANTY; without even the implied warranty of
 * MERCHANTABILITY or FITNESS FOR A PARTICULAR PURPOSE.  See the
 * GNU General Public License for more details.
 *
 * You should have received a copy of the GNU General Public License
 * along with this program.  If not, see <http://www.gnu.org/licenses/>.
 */

#include <config.h>
#include "protocol.h"

/* Log a byte-array as hex values. */
static void log_buf(const char *message, uint8_t buf[], size_t count)
{
	char buffer[count * 2 + 1];

	for (size_t j = 0; j < count; j++)
		sprintf(&buffer[2 * j], "%02X", buf[j]);

	buffer[count * 2] = 0;

	sr_dbg("%s: %s [%zu bytes]", message, buffer, count);
}

/* Send a command to the device. */
static int send_cmd(struct sr_serial_dev_inst *serial, uint8_t buf[], size_t count)
{
	int ret;

	log_buf("Sending", buf, count);
	for (size_t byte = 0; byte < count; byte++) {
		ret = serial_write_blocking(serial, &buf[byte], 1, 0);
		if (ret < 0) {
			sr_err("Error sending command: %d.", ret);
			return ret;
		}
		g_usleep(10000); // wait between bytes to prevent data loss at the receiving side
	}

	return (ret == (int)count) ? SR_OK : SR_ERR;
}

/* Decode high byte and low byte into a float. */
static float decode_value(uint8_t hi, uint8_t lo, float divisor)
{
	return ((float)hi * 240.0 + (float)lo) / divisor;
}

/* Encode a float into high byte and low byte. */
static void encode_value(float current, uint8_t *hi, uint8_t *lo, float divisor)
{
	int value;

	value = (int)(current * divisor);
	sr_dbg("Value %d %d %d", value, value / 240, value % 240);
	*hi = value / 240;
	*lo = value % 240;
}

/* Send updated configuration values to the load. */
static int send_cfg(struct sr_serial_dev_inst *serial, struct dev_context *devc)
{
	uint8_t send[] = { 0xfa, 0x07, 0x00, 0x00, 0x00, 0x00, 0x00, 0x00, 0x00, 0xf8 };

	encode_value(devc->current_limit, &send[2], &send[3], 1000.0);
	encode_value(devc->voltage_limit, &send[4], &send[5], 100.0);

	send[8] = send[1] ^ send[2] ^ send[3] ^ send[4] ^ send[5] ^ send[6] ^ send[7];

	return send_cmd(serial, send, 10);
}

/* Send the init/connect sequence; drive starts sending voltage and current. */
SR_PRIV int ebd_init(struct sr_serial_dev_inst *serial, struct dev_context *devc)
{
	uint8_t init[] = { 0xfa, 0x05, 0x00, 0x00, 0x00, 0x00, 0x00, 0x00, 0x05, 0xf8 };

	(void)devc;

	int ret = send_cmd(serial, init, 10);

	return ret;
}

/* Start the load functionality. */
SR_PRIV int ebd_loadstart(struct sr_serial_dev_inst *serial, struct dev_context *devc)
{
	uint8_t start[] = { 0xfa, 0x01, 0x00, 0x00, 0x00, 0x00, 0x00, 0x00, 0x01, 0xf8 };
	int ret;

	encode_value(devc->current_limit, &start[2], &start[3], 1000.0);
	encode_value(devc->voltage_limit, &start[4], &start[5], 100.0);

	start[8] = start[1] ^ start[2] ^ start[3] ^ start[4] ^ start[5] ^ start[6] ^ start[7];

	sr_info("Activating load");
	ret = send_cmd(serial, start, 10);
<<<<<<< HEAD
	sr_dbg("current limit: %.03f", devc->current_limit);
	sr_dbg("under-voltage threshold: %.02f", devc->voltage_limit);
=======
	if (ret)
		return ret;

	sr_dbg("Current limit: %f.", devc->current_limit);
>>>>>>> c899e691
	if (ebd_current_is0(devc))
		return SR_OK;

	return ret;
}

/* Toggle the load functionality. */
SR_PRIV int ebd_loadtoggle(struct sr_serial_dev_inst *serial, struct dev_context *devc)
{
	int ret;
	uint8_t toggle[] = { 0xfa, 0x02, 0x00, 0x00, 0x00, 0x00, 0x00, 0x00, 0x02, 0xF8 };

	(void) devc;

	sr_info("Toggling load");
	ret = send_cmd(serial, toggle, 10);

	return ret;
}

/* Stop the drive. */
SR_PRIV int ebd_stop(struct sr_serial_dev_inst *serial, struct dev_context *devc)
{
	uint8_t stop[] = { 0xfa, 0x06, 0x00, 0x00, 0x00, 0x00, 0x00, 0x00, 0x06, 0xF8 };
	int ret;

	(void) devc;

	ret = send_cmd(serial, stop, 10);

	return ret;
}

/** Receive a complete message
 *  @param[in] serial Serial port from which to read the packet
 *  @param[in] length Buffer length
 *  @param[out] buf Buffer to write packet to
 *  @return packet length (0 = timeout, -1 = error)
 */
SR_PRIV int ebd_read_message(struct sr_serial_dev_inst *serial, int length, uint8_t *buf)
{
	// check parameters
	if (NULL == serial) {
		sr_err("Serial device to receive packet missing.");
		return -1;
	}
	if (length < 3) {
		sr_err("Packet buffer not large enough.");
		return -1;
	}
	if (NULL == buf) {
		sr_err("Packet buffer missing.");
		return -1;
	}

	int ret;
	gboolean message_complete = FALSE;
	int message_length = 0;
	unsigned int turn = 0;
	const unsigned int TURNS = 200;
	buf[message_length] = 0;
	// try to read data
	while (!message_complete && turn < TURNS) {
		// wait for header byte
		message_length = 0;
		while (MSG_FRAME_BEGIN != buf[0] && turn < TURNS) {
			ret = serial_read_blocking(serial, &buf[0], 1,  serial_timeout(serial, 1));
			if (ret < 0) {
				sr_err("Error %d reading byte.", ret);
				return ret;
			} else if (1 == ret) {
				if (MSG_FRAME_BEGIN != buf[message_length]) {
					sr_warn("Not frame begin byte %02x received", buf[message_length]);
				} else {
					sr_dbg("Message header received: %02x", buf[message_length]);
					message_length += ret;
				}
			}
			turn++;
		}
		// read until end byte
		while (MSG_FRAME_END !=  buf[message_length - 1] && message_length < length && turn < TURNS) {
			ret = serial_read_blocking(serial, &buf[message_length], 1,  serial_timeout(serial, 1));
			if (ret < 0) {
				sr_err("Error %d reading byte.", ret);
				return ret;
			} else if (1 == ret) {
				if (MSG_FRAME_BEGIN == buf[message_length]) {
					sr_warn("Frame begin before end received");
					message_length = 1;
				} else {
					sr_dbg("Message data received: %02x", buf[message_length]);
					message_length += ret;
				}
			}
			turn++;
		}
		// verify frame
		if (turn < TURNS) {
			if (MSG_FRAME_END == buf[message_length - 1]) {
				message_complete = TRUE;
				sr_dbg("Message end received");
			} else {
				sr_warn("Frame end not received");
			}
		} else {
			sr_warn("Invalid data and timeout");
		}
	}

	if (message_complete && message_length > 2) {
		ret = message_length;
	} else if (turn >= TURNS) {
		ret = 0;
	} else {
		ret = -1;
	}
	return ret;
}

static void ebd_send_value(const struct sr_dev_inst *sdi, struct sr_channel *ch,
		float value, enum sr_mq mq, enum sr_unit unit, int digits)
{
	struct sr_datafeed_packet packet;
	struct sr_datafeed_analog analog;
	struct sr_analog_encoding encoding;
	struct sr_analog_meaning meaning;
	struct sr_analog_spec spec;

	sr_analog_init(&analog, &encoding, &meaning, &spec, digits);
	analog.meaning->channels = g_slist_append(NULL, ch);
	analog.num_samples = 1;
	analog.data = &value;
	analog.meaning->mq = mq;
	analog.meaning->unit = unit;
	analog.meaning->mqflags = SR_MQFLAG_DC;

	packet.type = SR_DF_ANALOG;
	packet.payload = &analog;
	sr_session_send(sdi, &packet);
	g_slist_free(analog.meaning->channels);
}

SR_PRIV int ebd_receive_data(int fd, int revents, void *cb_data)
{
	struct sr_dev_inst *sdi;
	struct dev_context *devc;
	struct sr_serial_dev_inst *serial;
	struct sr_datafeed_packet packet;
	struct sr_datafeed_analog analog;
	struct sr_analog_encoding encoding;
	struct sr_analog_meaning meaning;
	struct sr_analog_spec spec;
	float voltage, voltage_dp, voltage_dm, current, current_limit, voltage_limit;

	(void)revents;
	(void)fd;

	if (!(sdi = cb_data))
		return FALSE;

	if (!(devc = sdi->priv))
		return FALSE;

	serial = sdi->conn;
	current_limit = devc->current_limit;
	voltage_limit = devc->voltage_limit;

	uint8_t reply[MSG_MAX_LEN];
	int ret = ebd_read_message(serial, MSG_MAX_LEN, reply);

	/* Tests for correct message. */
	if (-1 == ret) {
		sr_err("Can't receive messages");
		return SR_ERR;
	} else if (0 == ret) {
		sr_err("No messages received");
		devc->running = FALSE;
		return 0;
	} else if (ret != 19 || (reply[1] != 0x00 && reply[1] != 0x0a && reply[1] != 0x64 && reply[1] != 0x6e)) {
		sr_info("Not measurement message received");
		return ret;
	}

	/* Verify checksum */
	uint8_t checksum = 0;
	for (int i = 1; i < ret - 1; i++) {
		checksum ^= reply[i];
	}
	if (0 != checksum) {
		sr_warn("Invalid checksum");
		return ret; /* Don't exit on wrong checksum, the device can recover */
	}

	devc->running = TRUE;
	if (0x00 == reply[1] || 0x64 == reply[1]) {
		devc->load_activated = FALSE;
	} else if (0x0a == reply[1] || 0x6e == reply[1]) {
		devc->load_activated = TRUE;
	}

	/* Calculate values. */
	current = decode_value(reply[2], reply[3], 10000.0);
	voltage = decode_value(reply[4], reply[5], 1000.0);
	voltage_dp = decode_value(reply[6], reply[7], 1000.0);
	voltage_dm = decode_value(reply[8], reply[9], 1000.0);
	if (0x0a == reply[1]) {
		current_limit = decode_value(reply[10], reply[11], 1000.0);
		voltage_limit = decode_value(reply[12], reply[13], 100.0);
	}

	sr_dbg("VBUS current %.04f A", current);
	sr_dbg("VBUS voltage %.03f V", voltage);
	sr_dbg("D+ voltage %.03f V", voltage_dp);
	sr_dbg("D- voltage %.03f V", voltage_dm);
	if (0x0a == reply[1]) {
		sr_dbg("Current limit %.03f A", current_limit);
		sr_dbg("Voltage limit %.03f A", voltage_limit);
	}

	// update load state
	if (devc->load_activated && ebd_current_is0(devc)) {
		ebd_loadtoggle(serial, devc);
	} else if (!devc->load_activated && !ebd_current_is0(devc)) {
		ebd_loadstart(serial, devc);
	} else if (devc->load_activated && (current_limit != devc->current_limit || voltage_limit != devc->voltage_limit)) {
		sr_dbg("Adjusting limit from %.03f A %.03f V to %.03f A %.03f V", current_limit, voltage_limit, devc->current_limit, devc->voltage_limit);
		send_cfg(serial, devc);
	}

	/* Begin frame. */
	std_session_send_df_frame_begin(sdi);

	sr_analog_init(&analog, &encoding, &meaning, &spec, 4);

	packet.type = SR_DF_ANALOG;
	packet.payload = &analog;
	analog.num_samples = 1;

	/* Values */
	ebd_send_value(sdi, sdi->channels->data, current,
		SR_MQ_VOLTAGE, SR_UNIT_VOLT, 3);
	ebd_send_value(sdi, sdi->channels->next->data, voltage,
		SR_MQ_CURRENT, SR_UNIT_AMPERE, 4);
	ebd_send_value(sdi, sdi->channels->next->next->data, voltage_dp,
		SR_MQ_VOLTAGE, SR_UNIT_VOLT, 3);
	ebd_send_value(sdi, sdi->channels->next->next->next->data, voltage_dm,
		SR_MQ_VOLTAGE, SR_UNIT_VOLT, 3);

	/* End frame. */
	std_session_send_df_frame_end(sdi);

	sr_sw_limits_update_samples_read(&devc->limits, 1);
	if (sr_sw_limits_check(&devc->limits))
		sr_dev_acquisition_stop(sdi);

	return TRUE;
}

SR_PRIV int ebd_get_current_limit(const struct sr_dev_inst *sdi, float *current)
{
	struct dev_context *devc;

	if (!(devc = sdi->priv))
		return SR_ERR;

	g_mutex_lock(&devc->rw_mutex);
	*current = devc->current_limit;
	g_mutex_unlock(&devc->rw_mutex);

	return SR_OK;
}

SR_PRIV int ebd_set_current_limit(const struct sr_dev_inst *sdi, float current)
{
	struct dev_context *devc;
	int ret;

	if (!(devc = sdi->priv))
		return SR_ERR;

	g_mutex_lock(&devc->rw_mutex);
	devc->current_limit = current;

	if (!devc->running) {
		sr_dbg("Setting current limit later.");
		g_mutex_unlock(&devc->rw_mutex);
		return SR_OK;
	}

	sr_dbg("Setting current limit to %fV.", current);

	if (devc->load_activated) {
		if (ebd_current_is0(devc)) {
			/* Stop load. */
			ret = ebd_loadtoggle(sdi->conn, devc);
		} else {
			/* Send new current. */
			ret = send_cfg(sdi->conn, devc);
		}
	} else {
		if (ebd_current_is0(devc)) {
			/* Nothing to do. */
			ret = SR_OK;
		} else {
			/* Start load. */
			ret = ebd_loadstart(sdi->conn, devc);
		}
	}

	g_mutex_unlock(&devc->rw_mutex);

	return ret;
}

SR_PRIV int ebd_get_voltage_limit(const struct sr_dev_inst *sdi, float *voltage)
{
	struct dev_context *devc;

	if (!(devc = sdi->priv))
		return SR_ERR;

	g_mutex_lock(&devc->rw_mutex);
	*voltage = devc->voltage_limit;
	g_mutex_unlock(&devc->rw_mutex);

	return SR_OK;
}

SR_PRIV int ebd_set_voltage_limit(const struct sr_dev_inst *sdi, float voltage)
{
	struct dev_context *devc;
	int ret;

	if (!(devc = sdi->priv))
		return SR_ERR;

	g_mutex_lock(&devc->rw_mutex);
	devc->voltage_limit = voltage;

	if (!devc->running) {
		sr_dbg("Setting voltage limit later.");
		g_mutex_unlock(&devc->rw_mutex);
		return SR_OK;
	}

	sr_dbg("Setting voltage limit to %fV.", voltage);

	if (devc->load_activated) {
		if (ebd_current_is0(devc)) {
			/* Stop load. */
			ret = ebd_loadtoggle(sdi->conn, devc);
		} else {
			/* Send new current. */
			ret = send_cfg(sdi->conn, devc);
		}
	} else {
		if (ebd_current_is0(devc)) {
			/* Nothing to do. */
			ret = SR_OK;
		} else {
			/* Start load. */
			ret = ebd_loadstart(sdi->conn, devc);
		}
	}

	g_mutex_unlock(&devc->rw_mutex);

	return ret;
}

SR_PRIV gboolean ebd_current_is0(struct dev_context *devc)
{
	return devc->current_limit < 0.001;
}<|MERGE_RESOLUTION|>--- conflicted
+++ resolved
@@ -107,15 +107,11 @@
 
 	sr_info("Activating load");
 	ret = send_cmd(serial, start, 10);
-<<<<<<< HEAD
+	if (ret)
+		return ret;
+
 	sr_dbg("current limit: %.03f", devc->current_limit);
 	sr_dbg("under-voltage threshold: %.02f", devc->voltage_limit);
-=======
-	if (ret)
-		return ret;
-
-	sr_dbg("Current limit: %f.", devc->current_limit);
->>>>>>> c899e691
 	if (ebd_current_is0(devc))
 		return SR_OK;
 
